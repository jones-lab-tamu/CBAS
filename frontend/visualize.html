<!DOCTYPE html>
<html>
    <head>
        <title>CBASv2/Visualize</title>

        <script type="text/javascript" src="/eel.js"></script>

        <link rel="stylesheet" href="index.css">
        <meta charset="utf-8">
        <meta name="viewport" content="width=device-width, initial-scale=1">
        <link href="https://cdn.jsdelivr.net/npm/bootstrap@5.3.3/dist/css/bootstrap.min.css" rel="stylesheet" integrity="sha384-QWTKZyjpPEjISv5WaRU9OFeRpok6YctnYmDr5pNlyT2bRjXh0JMhjY6hW+ALEwIH" crossorigin="anonymous">
        <link href="https://cdn.jsdelivr.net/npm/bootstrap-icons/font/bootstrap-icons.css" rel="stylesheet">
    </head>

    <body class="bg-secondary">
        <script type="text/javascript" src="/eel.js"></script>
        <script src="https://cdn.jsdelivr.net/npm/bootstrap@5.3.3/dist/js/bootstrap.bundle.min.js" integrity="sha384-YvpcrYf0tY3lHB60NNkmXc5s9fDVZLESaAA55NDzOxhy9GkcIdslK1eN7N6jIeHz" crossorigin="anonymous"></script>
        <script src="https://cdn.jsdelivr.net/npm/@popperjs/core@2.11.8/dist/umd/popper.min.js" integrity="sha384-I7E8VVD/ismYTF4hNIPjVp/Zjvgyol6VFvRkX/vR+Vc4jQkC+hVqc2pM8ODewa9r" crossorigin="anonymous"></script>
        <script src="https://cdn.jsdelivr.net/npm/bootstrap@5.3.3/dist/js/bootstrap.min.js" integrity="sha384-0pUGZvbkm6XF6gxjEnlmuGrJXVbNuzT9qBBavbLwCsOGabYfZo0T0to5eqruptLy" crossorigin="anonymous"></script>
  
        <nav class="navbar navbar-expand-sm navbar-dark bg-tertiary" style="padding-bottom:50px">
            <div class="container-fluid">
                <a class="navbar-brand" href="index.html">CBASv2</a>
                <button class="navbar-toggler" type="button" data-bs-toggle="collapse" data-bs-target="#navbarNav" aria-controls="navbarNav" aria-expanded="false" aria-label="Toggle navigation">
                    <span class="navbar-toggler-icon"></span>
                </button>
                <div class="collapse navbar-collapse" id="navbarNav">
                    <ul class="navbar-nav">
                        <li class="nav-item">
                            <button class="nav-link" onclick="routeRecord()">Record</button>
                        </li>
                        <li class="nav-item">
                            <button class="nav-link" onclick="routeLabelTrain()">Label/Train</button>
                        </li>
                        <li class="nav-item">
                            <button class="nav-link text-white" onclick="routeVisualize()">Visualize</button>
                        </li>
                    </ul>
                </div>
            </div>
        </nav>


        <div class="d-flex row" style="max-width: 800px;">
            <div id="directories" style="width: 250px; padding-left:50px">

            </div>
            <div id="actogram" style="width: 500px; max-height: max-content;" >
                <div class="d-flex col" style="justify-content: left;">
                    <h6 class="text-light" style="padding:5px; width:100px; padding-left:10px">Framerate: </h6>
                    <input type="number" class="form-control" id="vs-framerate" aria-describedby="directory" value="10" style="padding:5px; height: 30px; width:60px;"  step="1" min="1" max="90" onchange="adjustActogram()">
                    <h6 class="text-light" style="padding:5px; width:100px; padding-left:10px">Bin Size: </h6>
                    <input type="number" class="form-control" id="vs-binsize" aria-describedby="directory" value="10" style="padding:5px; height: 30px; width:60px"  step="1" min="1" max="720" onchange="adjustActogram()">
                    <h6 class="text-light" style="padding:5px; width:100px; padding-left:10px">Start Time: </h6>
                    <input type="number" class="form-control" id="vs-start" aria-describedby="directory" value="0" style="padding:5px; height: 30px; width:60px"  step="0.01" min="0" max="24" onchange="adjustActogram()">
                </div>
                <div class="d-flex col" style="justify-content: left;">
                    <h6 class="text-light" style="padding:5px; width:100px; padding-left:10px">Color: </h6>
                    <input type="color" class="form-control" id="vs-color" aria-describedby="directory" value="#000000" style="padding:5px; height: 30px; width:60px" onchange="adjustActogram()">
                    <h6 class="text-light" style="padding:5px; width:100px; padding-left:10px">Threshold: </h6>
                    <input type="number" class="form-control" id="vs-threshold" aria-describedby="directory" value="1" style="padding:5px; height: 30px; width:60px"  step="1" min="1" max="100" onchange="adjustActogram()">
                    <h6 class="text-light" style="padding:5px; width:100px; padding-left:10px">Norm: </h6>
                    <input type="number" class="form-control" id="vs-norm" aria-describedby="directory" value="6000" style="padding:5px; height: 30px; width:60px"  step="1" min="1" max="18000" onchange="adjustActogram()">
                </div>
                <div class="d-flex col" style="justify-content: left;">
                    <h6 class="text-light" style="padding:5px; width:100px; padding-left:10px">Light Cycle: </h6>
                    <input type="text" class="form-control" id="vs-lcycle" aria-describedby="directory" value="1" style="padding:5px; height: 30px; width:220px" onchange="adjustActogram()">
                </div>
<<<<<<< HEAD
                <!--<h5 id="actogram-title" class="text-light">Actogram</h5>-->
=======
                <h5 id="actogram-image" class="text-light">Actogram</h5>
>>>>>>> da353f84
                <img id="actogram-image" src="" alt="" style="display: none;">
            </div>
        </div>

        
        <div class="modal" tabindex="-1" id="errorModal">
            <div class="modal-dialog modal-dialog-centered">
                <div class="modal-content">
                    <div class="modal-header">
                        <h5 class="modal-title">Error!</h5>
                        <button type="button" class="btn-close" data-bs-dismiss="modal" aria-label="Close"></button>
                    </div>
                    <div class="modal-body">
                        <p id="error-message"></p>
                    </div>
                    <div class="modal-footer">
                        <button type="button" class="btn btn-secondary" data-bs-dismiss="modal">Close</button>
                    </div>
                </div>
            </div>
        </div>


        
        <script type="text/javascript">
          
            const ipc = window.ipcRenderer
  
  
            let loaded = false
            let routing = false

            let vis_root_dir = null 
            let vis_sub_dir = null 
            let vis_model = null 
            let vis_behavior = null
  
            let dir_children = new Object();
  
            function read(attr) {
                let project_string = window.localStorage.getItem('project')
                let project = JSON.parse(project_string)
                return project[attr]
            }
  
            function routeRecord() {
                routing = true 
                window.open('./record.html', '_self');
            }
  
            function routeLabelTrain() {
                routing = true 
                window.open('./label-train.html', '_self');
            }

            function routeVisualize() {
                routing = true 
                window.open('./visualize.html', '_self');
            }
  
            
            window.addEventListener("unload", function(e){
                if(!routing) {
                    eel.kill_streams();
                }
            });
  
            window.onbeforeunload = function (){
                if(!routing) {
                    eel.kill_streams();
                }
            }

            
            eel.expose(updateActogram);
            function updateActogram(val) {
                let elem = document.getElementById('actogram-image');
                elem.src = "data:image/jpeg;base64, " + val

                elem.style.display="block"
            }

            function toggleVis(id) {
                let elem = document.getElementById(id)

                if(elem.style.display=='none') {
                    elem.style.display = 'block'
                } else {
                    elem.style.display = 'none'
                }

            }

            function setValues(rd, sd, md, beh) {
                let vis_root_dir = rd;
                let vis_sub_dir = sd;
                let vis_model = md;
                let vis_behavior = beh;

                let fr = document.getElementById('vs-framerate').value
                let bs = document.getElementById('vs-binsize').value
                let st = document.getElementById('vs-start').value
                let col = document.getElementById('vs-color').value
                let th = document.getElementById('vs-threshold').value
                let norm = document.getElementById('vs-norm').value
                let lc = document.getElementById('vs-lcycle').value

                //let titleElem = document.getElementById('actogram-title')
<<<<<<< HEAD
                //titleElem.textContent = 'Actogram for ' + md + ' - ' + beh
=======
                //titleElem.textContent = "Actogram for " + md + " - " + beh
>>>>>>> da353f84

                eel.make_actogram(rd, sd, md, beh, fr, bs, st, col, th, norm, lc)
            }

            function adjustActogram() {
                let fr = document.getElementById('vs-framerate').value
                let bs = document.getElementById('vs-binsize').value
                let st = document.getElementById('vs-start').value
                let col = document.getElementById('vs-color').value
                let th = document.getElementById('vs-threshold').value
                let norm = document.getElementById('vs-norm').value
                let lc = document.getElementById('vs-lcycle').value

                eel.adjust_actogram(fr, bs, st, col, th, norm, lc)

            }
  
          
            function initialize() {

                let directories = document.getElementById('directories')

                eel.recording_structure()(function (rt){

                if(rt) {

                    html = ''

                    let root_dirs = Object.keys(rt)

                    for(i=0;i<root_dirs.length;i++) {

                        
                        let rd = root_dirs[i]
                        html += `
                                <h3 class='text-light' onclick="toggleVis('rd`+rd+`')" style="cursor:pointer;">`+rd+`
                                </h3>`

                        html +=`
                                <div id='rd`+rd+`' style=" display:none;">`

                        let sub_dirs = Object.keys(rt[rd])

                        for(j=0;j<sub_dirs.length;j++) {
                            let sd = sub_dirs[j]
                            html += `
                                    <h4 class='text-light' onclick="toggleVis('rd`+rd+`sd`+sd+`')" style="cursor:pointer;padding-left:10px">`+sd+`
                                    </h4>`

                            html +=`
                                    <div id='rd`+rd+`sd`+sd+`' style=" display:none;">`

                            let models = Object.keys(rt[rd][sd])

                            for(m=0;m<models.length;m++) {
                                let model = models[m]
                                
                                html += `
                                        <h5 class='text-light' onclick="toggleVis('rd`+rd+`sd`+sd+`md`+model+`')" style="cursor:pointer;padding-left:20px">`+model+`
                                        </h5>`

                                html +=`
                                        <div id='rd`+rd+`sd`+sd+`md`+model+`' style="display:none;padding-left:30px;">`

                                let behaviors = rt[rd][sd][model]

                                for(b=0;b<behaviors.length;b++) {

                                    let behavior = behaviors[b]
                                    html += `
                                    <div class="form-check">
                                        <input class="form-check-input" type="radio" name="flexRadioDefault" id="md`+model+`-`+behavior+`" onclick="setValues('`+rd+`','`+sd+`','`+model+`','`+behavior+`')">
                                        <label class="form-check-label text-light h6" for="md`+model+`-`+behavior+`">
                                            `+behavior+`
                                        </label>
                                    </div>`

                                }
                                
                                html +=`
                                </div>
                                    `

                            }
                            
                            html +=`
                            </div>
                                `
                        }

                        html +=`
                        </div>
                            `
                    }


                    directories.innerHTML = html

                } else {
                    document.getElementById('error-message').innerText = 'No recordings yet, try this again when you have recorded videos.'
                    let errorModal = new bootstrap.Modal(document.getElementById('errorModal'))
                    errorModal.show()
                }

                })

            }

            setTimeout(function (){
                initialize()
            }, 500)

            
            setTimeout(function (){
                setInterval(function(){
                    adjustActogram()
                }, 1000)
            }, 500)
  
              
          </script>
  
      </body>
  </html>

<|MERGE_RESOLUTION|>--- conflicted
+++ resolved
@@ -66,11 +66,6 @@
                     <h6 class="text-light" style="padding:5px; width:100px; padding-left:10px">Light Cycle: </h6>
                     <input type="text" class="form-control" id="vs-lcycle" aria-describedby="directory" value="1" style="padding:5px; height: 30px; width:220px" onchange="adjustActogram()">
                 </div>
-<<<<<<< HEAD
-                <!--<h5 id="actogram-title" class="text-light">Actogram</h5>-->
-=======
-                <h5 id="actogram-image" class="text-light">Actogram</h5>
->>>>>>> da353f84
                 <img id="actogram-image" src="" alt="" style="display: none;">
             </div>
         </div>
@@ -178,13 +173,6 @@
                 let norm = document.getElementById('vs-norm').value
                 let lc = document.getElementById('vs-lcycle').value
 
-                //let titleElem = document.getElementById('actogram-title')
-<<<<<<< HEAD
-                //titleElem.textContent = 'Actogram for ' + md + ' - ' + beh
-=======
-                //titleElem.textContent = "Actogram for " + md + " - " + beh
->>>>>>> da353f84
-
                 eel.make_actogram(rd, sd, md, beh, fr, bs, st, col, th, norm, lc)
             }
 
