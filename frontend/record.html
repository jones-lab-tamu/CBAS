--- conflicted
+++ resolved
@@ -17,7 +17,7 @@
         <script src="https://cdn.jsdelivr.net/npm/bootstrap@5.3.3/dist/js/bootstrap.bundle.min.js" integrity="sha384-YvpcrYf0tY3lHB60NNkmXc5s9fDVZLESaAA55NDzOxhy9GkcIdslK1eN7N6jIeHz" crossorigin="anonymous"></script>
         <script src="https://cdn.jsdelivr.net/npm/@popperjs/core@2.11.8/dist/umd/popper.min.js" integrity="sha384-I7E8VVD/ismYTF4hNIPjVp/Zjvgyol6VFvRkX/vR+Vc4jQkC+hVqc2pM8ODewa9r" crossorigin="anonymous"></script>
         <script src="https://cdn.jsdelivr.net/npm/bootstrap@5.3.3/dist/js/bootstrap.min.js" integrity="sha384-0pUGZvbkm6XF6gxjEnlmuGrJXVbNuzT9qBBavbLwCsOGabYfZo0T0to5eqruptLy" crossorigin="anonymous"></script>
-  
+
         <nav class="navbar navbar-expand-sm navbar-dark bg-tertiary" style="padding-bottom:50px">
             <div class="container-fluid">
                 <a class="navbar-brand" href="index.html">CBASv2</a>
@@ -36,16 +36,16 @@
                             <button class="nav-link" onclick="routeVisualize()">Visualize</button>
                         </li>
                     </ul>
-            
+
                 </div>
             </div>
         </nav>
 
 
-        
+
         <div class="container align-items-center justify-content-center">
           <div class="row" id="camera-container">
-            
+
           </div>
         </div>
 
@@ -87,7 +87,7 @@
           </div>
         </div>
 
-        
+
         <div class="modal" tabindex="-1" id="cameraSettings">
             <div class="modal-dialog modal-dialog-centered d-flex justify-content-center align-items-center">
               <div class="modal-content"  style="width:800px">
@@ -101,7 +101,7 @@
                     <input type="text" class="form-control" id="cs-name" aria-describedby="directory" placeholder="e.g. cam1" style="margin-bottom: 10px">
                     <p>RTSP URL: </p>
                     <input type="text" class="form-control" id="cs-url" aria-describedby="directory" placeholder="e.g. rtsp://admin:password@192.168.1.2:8554/profile0" style="margin-bottom: 20px">
-                    
+
                     <div class="container">
                         <div class="row justify-content-center align-items-center g-2">
                             <div class="col">
@@ -163,17 +163,6 @@
             </div>
         </div>
 
-<<<<<<< HEAD
-=======
-        <!-- <div class="fab-container-inference">
-            <div class="fab shadow">
-              <div class="fab-content" onclick="toggleInfer()">
-                <i class="bi bi-stars" style="color:white; font-size:35px; visibility: visible;" id="on"></i>
-                <i class="bi bi-pause" style="color:white; font-size:0px; visibility: hidden;" id='off'></i>
-              </div>
-            </div>
-        </div> -->
->>>>>>> 880173e5
 
         <div id="cover-spin"></div>
 
@@ -199,40 +188,19 @@
             }
 
             function routeRecord() {
-                routing = true 
+                routing = true
                 window.open('./record.html', '_self');
             }
             function routeLabelTrain() {
-                routing = true 
+                routing = true
                 window.open('./label-train.html', '_self');
             }
             function routeVisualize() {
-                routing = true 
+                routing = true
                 window.open('./visualize.html', '_self');
             }
 
 
-<<<<<<< HEAD
-=======
-            // function toggleInfer() {
-
-            //     let val = document.getElementById('on').style.visibility == 'visible'
-
-            //     if(val) {
-            //         document.getElementById('on').style.visibility = 'hidden'
-            //         document.getElementById('on').style.fontSize = '0px'
-            //         document.getElementById('off').style.visibility = 'visible'
-            //         document.getElementById('off').style.fontSize = '35px'
-            //     } else {
-            //         document.getElementById('on').style.visibility = 'visible'
-            //         document.getElementById('on').style.fontSize = '35px'
-            //         document.getElementById('off').style.visibility = 'hidden'
-            //         document.getElementById('off').style.fontSize = '0px'
-            //     }
-
-            //     eel.switch_infer()
-            // }
->>>>>>> 880173e5
 
             function load_initial() {
                 eel.camera_names(read('cameras'))().then( function(data) {
@@ -253,7 +221,7 @@
                                     <h1 class="display-6">` + name +`</h1>
                                 </div>
                         ` + `
-                                <img  id="camera-` + name +`" src="assets/noConnection.png" class="card-body d-flex justify-content-center align-items-center bg-light" style="width: 300px; height: 200px; padding: 0px; margin:0px"/>   
+                                <img  id="camera-` + name +`" src="assets/noConnection.png" class="card-body d-flex justify-content-center align-items-center bg-light" style="width: 300px; height: 200px; padding: 0px; margin:0px"/>
                         ` + `
                                 <div id="before-recording-` + name +`" style="visibility: visible;">
                                     <div class="btn rounded position-absolute bottom-0 end-0 bg-dark d-flex align-items-center justify-content-center" onclick="recordCamera('` + name +`','')" style="margin-bottom:9px;margin-right:15px; width: 40px; height: 40px">
@@ -271,7 +239,7 @@
                             </div>
                         </div>`
                     }
-                    
+
                 })
             }
 
@@ -281,7 +249,7 @@
                 elem.src = "data:image/jpeg;base64, " + val
             }
 
-            
+
             eel.expose(inferLoadBar);
             function inferLoadBar(progresses) {
 
@@ -327,17 +295,17 @@
 
                             let buttons = document.getElementById('before-recording-'+camera_name)
                             buttons.style.visibility = 'hidden';
-                            
+
                             buttons = document.getElementById('during-recording-'+camera_name)
                             buttons.style.visibility = 'visible';
                         }
 
-                    } 
+                    }
                 })
             }
 
             function load_cameras() {
-                
+
                 load_initial();
 
                 update_cam_buttons();
@@ -364,7 +332,7 @@
                 eel.ping_cameras(read('cameras'))().then( function(data) {
                     console.log('pinging cameras...')
                 })
-                
+
                 let cover = document.getElementById('cover-spin')
                 cover.style.visibility = 'visible'
 
@@ -381,9 +349,9 @@
                 var vRatio =  canvas.height / sh;
                 var ratio  = Math.min ( hRatio, vRatio );
                 var centerShift_x = ( canvas.width - resolution ) / 2;
-                var centerShift_y = ( canvas.height - resolution ) / 2;  
+                var centerShift_y = ( canvas.height - resolution ) / 2;
                 ctx.clearRect(0, 0, canvas.width, canvas.height);
-                ctx.drawImage(img, sx, sy, sw, sh, centerShift_x, centerShift_y, resolution, resolution);  
+                ctx.drawImage(img, sx, sy, sw, sh, centerShift_x, centerShift_y, resolution, resolution);
             }
 
             function cameraSettings(camera_name) {
@@ -403,8 +371,8 @@
                         ch = res['crop_height']
 
                         document.getElementById('cs-name').value = name
-                        document.getElementById('cs-url').value = url 
-                        document.getElementById('cs-framerate').value = framerate 
+                        document.getElementById('cs-url').value = url
+                        document.getElementById('cs-framerate').value = framerate
                         document.getElementById('cs-resolution').value = resolution
                         document.getElementById('cs-cropx').value = cx
                         document.getElementById('cs-cropy').value = cy
@@ -417,14 +385,14 @@
                         document.getElementById('cs-cropy').onchange = drawBounds
                         document.getElementById('cs-crop-width').onchange = drawBounds
                         document.getElementById('cs-crop-height').onchange = drawBounds
-                        
+
 
                         var image = new Image();
                         image.src = document.getElementById('camera-'+camera_name).src
 
                         function drawBounds() {
                             ctx.clearRect(0, 0, image.width, image.height)
-                            
+
                             if(document.getElementById('cs-crop-width').value > 1-document.getElementById('cs-cropx').value) {
                                 document.getElementById('cs-crop-width').value = 1-document.getElementById('cs-cropx').value
                             }
@@ -434,7 +402,7 @@
                             }
 
                             resolution = document.getElementById('cs-resolution').value
-                            
+
                             x = document.getElementById('cs-cropx').value * image.width
                             y = document.getElementById('cs-cropy').value * image.height
                             w = document.getElementById('cs-crop-width').value * image.width
@@ -443,7 +411,7 @@
                             drawImageScaled(image, ctx, x, y, w, h, resolution);
 
                         }
-                        
+
                         image.onload = function() {
                             drawBounds();
                         };
@@ -453,13 +421,13 @@
                         modal.show()
                     }
                 })
-                
+
             }
 
             function saveCS() {
                 name = document.getElementById('cs-name').value
                 url = document.getElementById('cs-url').value
-                framerate = document.getElementById('cs-framerate').value 
+                framerate = document.getElementById('cs-framerate').value
                 resolution = document.getElementById('cs-resolution').value
                 cx = document.getElementById('cs-cropx').value
                 cy = document.getElementById('cs-cropy').value
@@ -506,7 +474,7 @@
 
                             camera_dict[name] = frame
                             window.localStorage.setItem('camera/'+name, JSON.stringify(camera_dict))
-                            
+
                             cameraModal.hide()
                             cameraModal = new bootstrap.Modal(document.getElementById('addCamera'))
                         } else {
@@ -518,11 +486,11 @@
 
                     load_cameras();
                 }
-                
+
             }
 
             function removeCamera() {
-                
+
             }
 
             function recordCamera(camera_name, dest) {
@@ -534,7 +502,7 @@
                                 if(res) {
                                     let buttons = document.getElementById('before-recording-'+camera_name)
                                     buttons.style.visibility = 'hidden';
-                                    
+
                                     buttons = document.getElementById('during-recording-'+camera_name)
                                     buttons.style.visibility = 'visible';
                                 } else {
@@ -563,7 +531,7 @@
                     if(res) {
                         let buttons = document.getElementById('during-recording-'+camera_name)
                         buttons.style.visibility = 'hidden';
-                        
+
                         buttons = document.getElementById('before-recording-'+camera_name)
                         buttons.style.visibility = 'visible';
                     } else {
@@ -576,14 +544,14 @@
             }
 
             function recordAll() {
-                
+
                 eel.camera_names(read('cameras'))(function (names) {
                     for (i = 0; i < names.length; i++) {
                         recordCamera(names[i], '')
                     }
                 })
 
-                
+
             }
 
             function stopAll() {
@@ -619,9 +587,9 @@
             window.setInterval(function (){
                 eel.get_progress_update()
             }, 1000)
-                        
-
-                
+
+
+
         </script>
 
     </body>
